<h1 align="center">
  Llama2-Chinese
</h1>
<p align="center" width="100%">
  <img src="assets/llama.png" alt="Llama" style="width: 20%; display: block; margin: auto;"></a>
</p>
<p align="center">
  <font face="黑体" color=orange size="6"> 最好的中文Llama大模型 </font>
</p>

</br></br>


## 🗂️ 内容导引
- [🗂️ 内容导引](#️-内容导引)
- [🔥 社区介绍：Llama2中文社区](#-社区介绍llama2中文社区)
  - [为什么选择Llama2中文社区？](#为什么选择llama2中文社区)
  - [社区活动](#社区活动)
<<<<<<< HEAD
  - [立即加入我们！](#立即加入我们)
- [📢 社区公告](#-社区公告)
    - [2023年7月19日：正式启动Llama2模型的中文预训练，关注我们获取实时动态！](#2023年7月19日正式启动llama2模型的中文预训练关注我们获取实时动态)
    - [2023年7月19日：Llama2国内下载地址正在启动，敬请期待！](#2023年7月19日llama2国内下载地址正在启动敬请期待)
    - [2023年7月19日：开启Llama2中文社区，欢迎大家加入！](#2023年7月19日开启llama2中文社区欢迎大家加入)
- [📝 数据来源](#-数据来源)
- [⏬ 模型部署](#-模型部署)
  - [预训练模型](#预训练模型)
  - [Chat模型](#chat模型)
  - [模型调用代码示例](#模型调用代码示例)
  - [Gradio快速搭建问答平台](#gradio快速搭建问答平台)
- [💡 模型微调](#-模型微调)
  - [Step1: 环境和数据准备](#step1-环境和数据准备)
  - [Step2: 微调脚本](#step2-微调脚本)
- [📖 学习资料](#-学习资料)
  - [Meta官方对于Llama2的介绍](#meta官方对于llama2的介绍)
  - [Llama相关论文](#llama相关论文)
  - [Llama2的评测结果](#llama2的评测结果)
=======
  - [立即加入我们](#立即加入我们)
- [📢 社区公告](#-社区公告)
    - [2023年7月19日：Llama2国内下载地址正在启动，敬请期待！](#2023年7月19日llama2国内下载地址正在启动敬请期待)
    - [2023年7月19日：开启Llama2中文社区，欢迎大家加入！](#2023年7月19日开启llama2中文社区欢迎大家加入)
- [📝 数据来源](#-数据来源)
- [⏬ 模型体验](#-模型体验)
  - [预训练模型](#预训练模型)
  - [Chat模型](#chat模型)
  - [模型调用代码示例](#模型调用代码示例)
>>>>>>> a9429368
- [🎉 致谢](#-致谢)
- [🤔 问题反馈](#-问题反馈)



## 🔥 社区介绍：Llama2中文社区
欢迎来到Llama2中文社区！我们是一个专注于Llama2模型在中文方面的优化和上层建设的高级技术社区。
**\*基于大规模中文数据，从预训练开始对Llama2模型进行中文能力的持续迭代升级\***。
我们热忱欢迎对大模型LLM充满热情的开发者和研究者加入我们的行列。

### 为什么选择Llama2中文社区？
🚀 **高级工程师团队支持**：社区有一批专注为大家服务的NLP高级工程师，我们有着强大的技术支持和丰富的经验，为您提供专业的指导和帮助。

🎯 **中文优化**：我们致力于在Llama2模型的中文处理方面进行优化，探索适用于中文的最佳实践，以提升其性能和适应性。

💡 **创新交流**：我们拥有一支富有创造力和经验的社区成员团队，定期组织线上活动、技术研讨和经验分享，促进成员间的创新交流。

🌐 **全球联结**：我们欢迎来自世界各地的开发者加入社区，构建一个开放、多元化的学习和交流平台。

🤝 **开放共享**：我们鼓励社区成员开源分享代码和模型，推动合作共赢，共同促进中文NLP技术的发展。

### 社区活动
🗓️ **线上讲座**：邀请行业内专家进行线上讲座，分享Llama2在中文NLP领域的最新技术和应用，探讨前沿研究成果。

💻 **项目展示**：成员可展示自己在Llama2中文优化方面的项目成果，获得反馈和建议，促进项目协作。

📚 **学习资源**：社区维护丰富的学习资料库，包括教程、文档和论文解读，为成员提供全面的学习支持。

📝 **论文解读**：社区成员共同解读与Llama2相关的最新研究论文，深入理解前沿算法和方法。

🎉 **主题活动**：定期举办各类主题活动，包括挑战赛、黑客马拉松和技术沙龙，让社区成员在轻松愉快的氛围中交流和学习。

🌟 **奖励计划**：我们设立奖励计划，对社区中积极参与、贡献优秀的成员给予荣誉和奖励，激励更多优秀人才的加入。

📈 **技术咨询**：我们提供技术咨询服务，解答您在Llama2开发和优化过程中遇到的问题，助您快速攻克难关。

🚀 **项目合作**：鼓励成员间的项目合作，共同探索Llama2在实际应用中的潜力，打造创新解决方案。


### 立即加入我们！
📚 **愿景**：无论您是对Llama2已有研究和应用经验的专业开发者，还是对Llama2中文优化感兴趣并希望深入探索的新手，我们都热切期待您的加入。在Llama2中文社区，您将有机会与行业内顶尖人才共同交流，携手推动中文NLP技术的进步，开创更加美好的技术未来！

🔗 **温馨提示**：本社区为专业技术交流平台，我们热切期望志同道合的开发者和研究者加入。请遵守社区准则，共同维护积极向上的学习氛围，任何与Llama2无关的内容和广告将被清理。感谢您的理解和支持！


## 📢 社区公告
<<<<<<< HEAD

#### 2023年7月19日：正式启动Llama2模型的中文预训练，关注我们获取实时动态！
=======
>>>>>>> a9429368

#### 2023年7月19日：Llama2国内下载地址正在启动，敬请期待！

#### 2023年7月19日：开启Llama2中文社区，欢迎大家加入！


## 📝 数据来源

我们计划通过以下数据来优化Llama2的中文能力:

| 类型                                                       | 描述                                                         |
| ---------------------------------------------------------- | ------------------------------------------------------------ |
| 网络数据                                                   | 互联网上公开的网络数据，挑选出去重后的高质量中文数据，涉及到百科、书籍、博客、新闻、公告、小说等高质量长文本数据。 |
| [Wikipedia](https://github.com/goldsmith/Wikipedia)        | 中文Wikipedia的数据                                          |
| [悟道](https://github.com/BAAI-WuDao/Model)                | 中文悟道开源的200G数据                                       |
| [Clue](https://github.com/CLUEbenchmark/CLUEDatasetSearch) | Clue开放的中文预训练数据，进行清洗后的高质量中文长文本数据   |
| 竞赛数据集                                                 | 近年来中文自然语言处理多任务竞赛数据集，约150个              |
| [MNBVC](https://github.com/esbatmop/MNBVC)                 | MNBVC 中清洗出来的部分数据集                                 |

**希望大家如果有较高质量的数据集能够提供给我们，不胜感激!💕💕**



<<<<<<< HEAD
## ⏬ 模型部署
=======
## ⏬ 模型体验
>>>>>>> a9429368

Meta在🤗Huggingface上提供了所有模型的下载链接：https://huggingface.co/meta-llama


### 预训练模型

Llama2预训练模型包含7B、13B和70B三个版本

| 模型名称   | 🤗模型加载名称             | 下载地址                                                     |
| ---------- | ------------------------- | ------------------------------------------------------------ |
| Llama2-7B  | meta-llama/Llama-2-7b-hf  | [模型下载](https://huggingface.co/meta-llama/Llama-2-7b-hf)  |
| Llama2-13B | meta-llama/Llama-2-13b-hf | [模型下载](https://huggingface.co/meta-llama/Llama-2-13b-hf) |
| Llama2-70B | meta-llama/Llama-2-70b-hf | [模型下载](https://huggingface.co/meta-llama/Llama-2-70b-hf) |

### Chat模型

Llama2-Chat模型基于预训练模型进行了监督微调，具备更强的对话能力

| 模型名称        | 🤗模型加载名称                  | 下载地址                                                     |
| --------------- | ------------------------------ | ------------------------------------------------------------ |
| Llama2-7B-Chat  | meta-llama/Llama-2-7b-chat-hf  | [模型下载](https://huggingface.co/meta-llama/Llama-2-7b-chat-hf) |
| Llama2-13B-Chat | meta-llama/Llama-2-13b-chat-hf | [模型下载](https://huggingface.co/meta-llama/Llama-2-13b-chat-hf) |
| Llama2-70B-Chat | meta-llama/Llama-2-70b-chat-hf | [模型下载](https://huggingface.co/meta-llama/Llama-2-70b-chat-hf) |


### 模型调用代码示例

```
from transformers import AutoTokenizer, AutoModelForCausalLM
model = AutoModelForCausalLM.from_pretrained('meta-llama/Llama-2-7b-chat-hf',device_map='auto',torch_dtype=torch.float16,load_in_8bit=True)
model =model.eval()
tokenizer = AutoTokenizer.from_pretrained('meta-llama/Llama-2-7b-chat-hf',use_fast=False)
input_ids = tokenizer(['<s>Human: 介绍一下中国\n</s><s>Assistant: '], return_tensors="pt",add_special_tokens=False).input_ids.to('cuda')        
generate_input = {
    "input_ids":input_ids,
    "max_new_tokens":512,
    "do_sample":True,
    "top_k":50,
    "top_p":0.95,
    "temperature":0.3,
    "repetition_penalty":1.3,
    "eos_token_id":tokenizer.eos_token_id,
    "bos_token_id":tokenizer.bos_token_id,
    "pad_token_id":tokenizer.pad_token_id
}
generate_ids  = model.generate(**generate_input)
text = tokenizer.decode(generate_ids[0])
print(text)
```

<<<<<<< HEAD
### Gradio快速搭建问答平台

基于gradio搭建的问答界面，实现了流式的输出，将下面代码复制到控制台运行，以下代码以Llama2-7B-Chat模型为例，<font color="#006600">不同模型只需修改一下代码里的模型名称就好了😊</font><br/>
```
python examples/chat_gradio.py --model_name_or_path meta-llama/Llama-2-7b-chat
```


## 💡 模型微调

本仓库中提供了基于LoRA的微调代码，未来我们将会扩展更多的微调算法，敬请期待！关于LoRA的详细介绍可以参考论文“[LoRA: Low-Rank Adaptation of Large Language Models](https://arxiv.org/abs/2106.09685)”以及微软Github仓库[LoRA](https://github.com/microsoft/LoRA)。

### Step1: 环境和数据准备

根据[requirements.txt](https://github.com/FlagAlpha/Llama2-Chinese/blob/main/requirements.txt)安装对应的环境依赖。

在data目录下提供了一份用于模型sft的数据样例：
- 训练数据：[data/train_sft.csv](https://github.com/FlagAlpha/Llama2-Chinese/blob/main/data/train_sft.csv)
- 验证数据：[data/dev_sft.csv](https://github.com/FlagAlpha/Llama2-Chinese/blob/main/data/dev_sft.csv)

每个csv文件中包含一列“text”，每一行为一个训练样例，每个训练样例按照以下格式将问题和答案组织为模型输入，您可以按照以下格式自定义训练和验证数据集：
```
"<s>Human: "+问题+"\n</s><s>Assistant: "+答案
```
例如，
```
<s>Human: 用一句话描述地球为什么是独一无二的。</s><s>Assistant: 因为地球是目前为止唯一已知存在生命的行星。</s>
```


### Step2: 微调脚本

我们提供了用于微调的脚本[train/sft/finetune_other.sh](https://github.com/FlagAlpha/Llama2-Chinese/blob/main/train/sft/finetune_other.sh)，通过修改脚本的部分参数实现模型的微调，关于微调的具体代码见[train/sft/finetune_clm_lora.py](https://github.com/FlagAlpha/Llama2-Chinese/blob/main/train/sft/finetune_clm_lora.py)。

<!-- ## 🚀 未来计划 -->

<!-- ## 💪 增强能力 -->


## 📖 学习资料
### Meta官方对于[Llama2](https://ai.meta.com/llama)的介绍
### Llama相关论文
* [LLaMA: Open and Efficient Foundation Language Models](https://arxiv.org/abs/2302.13971)
* [Llama 2: Open Foundation and Fine-Tuned Chat Models](https://scontent-lax3-2.xx.fbcdn.net/v/t39.2365-6/10000000_663429262362723_1696968207443577320_n.pdf?_nc_cat=101&ccb=1-7&_nc_sid=3c67a6&_nc_ohc=5ol-jUSglG4AX9uTu-j&_nc_ht=scontent-lax3-2.xx&oh=00_AfDVmJr77y3bv5GCbJ26w-stMJNXsZPTwVDlWhoIkkb8Lg&oe=64BDB0D1)
### Llama2的评测结果
<p align="center" width="100%">
<img src="https://scontent-lax3-2.xx.fbcdn.net/v/t39.8562-6/361265668_276217774995411_4529778090866658620_n.jpg?_nc_cat=1&ccb=1-7&_nc_sid=6825c5&_nc_ohc=gSMV6flCjbAAX8pE8nm&_nc_ht=scontent-lax3-2.xx&oh=00_AfC53vAix8IkoTlO1Z46g2IfS3p7jb51A8TaIrOK6grRsQ&oe=64BC6826" alt="Llama2Eval" style="width: 100%; display: block; margin: auto;">
</p>


## 🎉 致谢

感谢原子回声[AtomEcho](https://github.com/AtomEcho)团队的技术和资源支持！


## 🤔 问题反馈

=======
<!-- ## 🚀 未来计划 -->


## 🎉 致谢

感谢原子回声[AtomEcho](https://github.com/AtomEcho)团队的技术和资源支持


## 🤔 问题反馈

>>>>>>> a9429368
如有问题，请在GitHub Issue中提交，在提交问题之前，请先查阅以往的issue是否能解决你的问题。

礼貌地提出问题，构建和谐的讨论社区。

加入微信群讨论😍😍

<p align="center" width="100%">
<<<<<<< HEAD
<img src="./assets/wechat.jpeg" alt="Wechat" style="width: 100%; display: block; margin: auto;">
=======
<img src="./assets/wechat.jpg" alt="Wechat" style="width: 60%; display: block; margin: auto;">
>>>>>>> a9429368
</p><|MERGE_RESOLUTION|>--- conflicted
+++ resolved
@@ -1,11 +1,14 @@
 <h1 align="center">
+  Llama2-Chinese
   Llama2-Chinese
 </h1>
 <p align="center" width="100%">
   <img src="assets/llama.png" alt="Llama" style="width: 20%; display: block; margin: auto;"></a>
+  <img src="assets/llama.png" alt="Llama" style="width: 20%; display: block; margin: auto;"></a>
 </p>
 <p align="center">
   <font face="黑体" color=orange size="6"> 最好的中文Llama大模型 </font>
+  <font face="黑体" color=orange size="6"> 最好的中文Llama大模型 </font>
 </p>
 
 </br></br>
@@ -14,15 +17,16 @@
 ## 🗂️ 内容导引
 - [🗂️ 内容导引](#️-内容导引)
 - [🔥 社区介绍：Llama2中文社区](#-社区介绍llama2中文社区)
+- [🔥 社区介绍：Llama2中文社区](#-社区介绍llama2中文社区-1)
   - [为什么选择Llama2中文社区？](#为什么选择llama2中文社区)
   - [社区活动](#社区活动)
-<<<<<<< HEAD
   - [立即加入我们！](#立即加入我们)
 - [📢 社区公告](#-社区公告)
     - [2023年7月19日：正式启动Llama2模型的中文预训练，关注我们获取实时动态！](#2023年7月19日正式启动llama2模型的中文预训练关注我们获取实时动态)
     - [2023年7月19日：Llama2国内下载地址正在启动，敬请期待！](#2023年7月19日llama2国内下载地址正在启动敬请期待)
     - [2023年7月19日：开启Llama2中文社区，欢迎大家加入！](#2023年7月19日开启llama2中文社区欢迎大家加入)
 - [📝 数据来源](#-数据来源)
+- [📝 数据来源](#-数据来源-1)
 - [⏬ 模型部署](#-模型部署)
   - [预训练模型](#预训练模型)
   - [Chat模型](#chat模型)
@@ -35,22 +39,12 @@
   - [Meta官方对于Llama2的介绍](#meta官方对于llama2的介绍)
   - [Llama相关论文](#llama相关论文)
   - [Llama2的评测结果](#llama2的评测结果)
-=======
-  - [立即加入我们](#立即加入我们)
-- [📢 社区公告](#-社区公告)
-    - [2023年7月19日：Llama2国内下载地址正在启动，敬请期待！](#2023年7月19日llama2国内下载地址正在启动敬请期待)
-    - [2023年7月19日：开启Llama2中文社区，欢迎大家加入！](#2023年7月19日开启llama2中文社区欢迎大家加入)
-- [📝 数据来源](#-数据来源)
-- [⏬ 模型体验](#-模型体验)
-  - [预训练模型](#预训练模型)
-  - [Chat模型](#chat模型)
-  - [模型调用代码示例](#模型调用代码示例)
->>>>>>> a9429368
-- [🎉 致谢](#-致谢)
+- [🤔问题反馈](#问题反馈)
 - [🤔 问题反馈](#-问题反馈)
 
 
 
+## 🔥 社区介绍：Llama2中文社区
 ## 🔥 社区介绍：Llama2中文社区
 欢迎来到Llama2中文社区！我们是一个专注于Llama2模型在中文方面的优化和上层建设的高级技术社区。
 **\*基于大规模中文数据，从预训练开始对Llama2模型进行中文能力的持续迭代升级\***。
@@ -92,17 +86,15 @@
 
 
 ## 📢 社区公告
-<<<<<<< HEAD
 
 #### 2023年7月19日：正式启动Llama2模型的中文预训练，关注我们获取实时动态！
-=======
->>>>>>> a9429368
 
 #### 2023年7月19日：Llama2国内下载地址正在启动，敬请期待！
 
 #### 2023年7月19日：开启Llama2中文社区，欢迎大家加入！
 
 
+## 📝 数据来源
 ## 📝 数据来源
 
 我们计划通过以下数据来优化Llama2的中文能力:
@@ -120,11 +112,7 @@
 
 
 
-<<<<<<< HEAD
 ## ⏬ 模型部署
-=======
-## ⏬ 模型体验
->>>>>>> a9429368
 
 Meta在🤗Huggingface上提供了所有模型的下载链接：https://huggingface.co/meta-llama
 
@@ -175,7 +163,6 @@
 print(text)
 ```
 
-<<<<<<< HEAD
 ### Gradio快速搭建问答平台
 
 基于gradio搭建的问答界面，实现了流式的输出，将下面代码复制到控制台运行，以下代码以Llama2-7B-Chat模型为例，<font color="#006600">不同模型只需修改一下代码里的模型名称就好了😊</font><br/>
@@ -226,25 +213,10 @@
 </p>
 
 
-## 🎉 致谢
-
-感谢原子回声[AtomEcho](https://github.com/AtomEcho)团队的技术和资源支持！
-
+## 🤔问题反馈
 
 ## 🤔 问题反馈
 
-=======
-<!-- ## 🚀 未来计划 -->
-
-
-## 🎉 致谢
-
-感谢原子回声[AtomEcho](https://github.com/AtomEcho)团队的技术和资源支持
-
-
-## 🤔 问题反馈
-
->>>>>>> a9429368
 如有问题，请在GitHub Issue中提交，在提交问题之前，请先查阅以往的issue是否能解决你的问题。
 
 礼貌地提出问题，构建和谐的讨论社区。
@@ -252,9 +224,5 @@
 加入微信群讨论😍😍
 
 <p align="center" width="100%">
-<<<<<<< HEAD
 <img src="./assets/wechat.jpeg" alt="Wechat" style="width: 100%; display: block; margin: auto;">
-=======
-<img src="./assets/wechat.jpg" alt="Wechat" style="width: 60%; display: block; margin: auto;">
->>>>>>> a9429368
 </p>