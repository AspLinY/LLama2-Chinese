--- conflicted
+++ resolved
@@ -4,13 +4,8 @@
     mkdir ${output_model}
 fi
 cp ./finetune.sh ${output_model}
-<<<<<<< HEAD
-CUDA_VISIBLE_DEVICES=0,3 deepspeed --num_gpus=2 finetune_clm_lora.py \
-    --model_name_or_path /mnt/hdd1/zhangzheng/model/Llama2-13B-Chinese \
-=======
 CUDA_VISIBLE_DEVICES=0,1 deepspeed --num_gpus=2  finetune_clm_lora.py \
     --model_name_or_path meta-llama/Llama-2-7b-chat-hf \
->>>>>>> 1f342216
     --train_files ../../data/train_sft.csv \
     --validation_files  ../../data/dev_sft.csv \
     --per_device_train_batch_size 1 \
